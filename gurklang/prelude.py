<<<<<<< HEAD
=======
from operator import itemgetter

from . import vm
import time
>>>>>>> d8c7c8ef
import dataclasses
import time
from operator import itemgetter
from typing import Iterable, Dict, List, Tuple
<<<<<<< HEAD

from gurklang.types import CallByValue, CodeFlags, Scope, Stack, Put, CallByName, Value, Atom, Str, Code, \
    NativeFunction, Vec
from . import stdlib_modules
from .builtin_utils import Module, Fail, make_function
=======
from . import stdlib_modules
from gurklang.types import *  # type: ignore
from .builtin_utils import Module, Fail, make_function, make_function
>>>>>>> d8c7c8ef
from .vm_utils import stringify_value

module = Module("builtins")

# Shortcuts for brevity
T, V, S = Tuple, Value, Stack


@module.register()
def dup(stack: T[V, S], scope: Scope, fail: Fail):
    (x, rest) = stack
    return (x, (x, rest)), scope


@module.register()
def drop(stack: T[V, S], scope: Scope, fail: Fail):
    (x, rest) = stack
    return rest, scope


@module.register()
def swap(stack: T[V, T[V, S]], scope: Scope, fail: Fail):
    (x, (y, rest)) = stack
    return (y, (x, rest)), scope


@module.register()
def rot3(stack: T[V, T[V, T[V, S]]], scope: Scope, fail: Fail):
    (z, (y, (x, rest))) = stack
    return (x, (y, (z, rest))), scope


@module.register()
def jar(stack: T[V, T[V, S]], scope: Scope, fail: Fail):
    """
    Store a function by a name
    """
    (identifier, (code, rest)) = stack
    if identifier.tag != "atom":
        fail(f"{identifier} is not an atom")

    if code.tag not in ["code", "native"]:
        fail(f"{code} is not code")

    if code.tag == "code":
        code = code.with_name(identifier.value)

    return rest, scope.with_member(identifier.value, code)


@module.register()
def var(stack: T[V, T[V, S]], scope: Scope, fail: Fail):
    """
    Store a value by a name
    """
    (identifier, (value, rest)) = stack
    if identifier.tag != "atom":
        fail(f"{identifier} is not an atom")
    fn = Code([Put(value)], name=identifier.value, closure=scope)
    return rest, scope.with_member(identifier.value, fn)


@module.register()
def println_string(stack: T[V, S], scope: Scope, fail: Fail):
    (head, rest) = stack
    if head.tag != "str":
        fail(f"{head} is not a string")
    print(head.value)
    return rest, scope


@module.register()
def print_string(stack: T[V, S], scope: Scope, fail: Fail):
    (head, rest) = stack
    if head.tag != "str":
        fail(f"{head} is not a string")
    print(head.value, end="", flush=True)
    return rest, scope


@module.register("input")
def input_(stack: Stack, scope: Scope, fail: Fail):
    return (Str(input()), stack), scope


@module.register()
def prompt(stack: T[V, S], scope: Scope, fail: Fail):
    (head, rest) = stack
    if head.tag != "str":
        fail(f"{head} is not a string")
    text = Str(input(f"{head.value} "))
    return (text, stack), scope


@module.register()
def sleep(stack: T[V, S], scope: Scope, fail: Fail):
    (head, rest) = stack
    if head.tag == "int":
        sleep_time = head.value
    elif head.tag == "vec" and len(head.values) == 2 and head.values[0].tag == "int" and head.values[1].tag == "int":
        sleep_time: float = head.values[0].value / head.values[1].value
    else:
        fail(f"Invalid duration: {head}")
    time.sleep(sleep_time)
    return rest, scope


@module.register()
def parent_scope(stack: T[V, S], scope: Scope, fail: Fail):
    (code, rest) = stack
    if code.tag != "code":
        fail(f"Expected code value, got: {code}")
    new_code = dataclasses.replace(code, flags=code.flags | CodeFlags.PARENT_SCOPE)
    return (new_code, rest), scope


@module.register("str")
def str_(stack: T[V, S], scope: Scope, fail: Fail):
    (x, rest) = stack
    representation = Str(stringify_value(x))
    return (representation, rest), scope


module.add("!", Code([CallByValue()], closure=None, name="!", flags=CodeFlags.PARENT_SCOPE))


@module.register("if")
def if_(stack: T[V, T[V, T[V, S]]], scope: Scope, fail: Fail):
    (else_, (then, (condition, rest))) = stack
    if condition is Atom.make("true"):
        return (then, rest), scope
    elif condition is Atom.make("false"):
        return (else_, rest), scope
    else:
        fail(f"{condition} is not a boolean (:true/:false)")


# <`,` implementation>
@make_function()
def __spread_vec(stack: T[V, S], scope: Scope, fail: Fail):
    (fn, rest) = stack
    if fn.tag not in ["code", "native"]:
        fail(f"{fn} is not a function")
    sentinel = Atom.make("{, sentinel}")
    instructions = [Put(sentinel), Put(fn), CallByValue()]
    code = Code(instructions, closure=None, flags=CodeFlags.PARENT_SCOPE, name="--spreader")
    return (code, rest), scope


@make_function()
def __collect_vec(stack: T[V, S], scope: Scope, fail: Fail):
    head, stack = stack  # type: ignore
    sentinel = Atom.make("{, sentinel}")
    elements = []
    while head is not sentinel:
        elements.append(head)
        head, stack = stack  # type: ignore
    elements.reverse()
    return (Vec(elements), stack), scope


module.add(
    ",",
    Code(
        [Put(__spread_vec), CallByValue(), CallByValue(), Put(__collect_vec), CallByValue()],
        closure=None,
        flags=CodeFlags.PARENT_SCOPE,
        name=",",
        source_code="{ --spread-vec ! --collect-vec }"
    )
)


# </`,` implementation>


@module.register()
def close(stack: T[V, T[V, S]], scope: Scope, fail: Fail):
    (function, (value, rest)) = stack

    if function.tag == "code":
        rv = Code([Put(value), *function.instructions], closure=function.closure, name=function.name,
                  flags=function.flags)
    elif function.tag == "native":
        rv = NativeFunction(lambda st, sc: function.fn((value, st), sc), function.name)  # type: ignore
    else:
        fail(f"{function} is not a function")

    return (rv, rest), scope


# <`case` implementation>

def _matches_impl(
        pattern: Value,
        value: Value,
        fail: Fail
) -> Tuple[bool, Iterable[Tuple[int, Value]], Dict[str, Value]]:
    if isinstance(pattern, Vec) and isinstance(value, Vec):
        captures: List[tuple[int, Value]] = []
        variables: Dict[str, Value] = {}
        for nested_pattern, nested_value in zip(pattern.values, value.values):
            matches, new_captures, new_variables = _matches_impl(nested_pattern, nested_value, fail)
            if not matches:
                return False, [], {}
            if variables.keys() & new_variables.keys():
                fail(f'duplicate variable name in pattern: {variables.keys() & new_variables.keys()!r}')
            captures.extend(new_captures)
            variables.update(new_variables)
        return True, captures, variables
    elif isinstance(pattern, Atom):
        label = pattern.value
        if label.startswith(':') and isinstance(value, Atom) and value.value == label[1:]:
            return True, [], {}
        elif frozenset(label) == {'.'}:
            return True, [(len(label), value)], {}
        else:
            return True, [], {label: Code([Put(value)], closure=None)}
    elif pattern == value:
        return True, [], {}
    return False, [], {}


def _matches(pattern: Vec, stack: Stack, fail: Fail) -> Tuple[bool, Stack, Dict[str, Value]]:
    captures: List[Tuple[int, Value]] = []
    variables: Dict[str, Value] = {}
    original_stack = stack
    for inner_pattern in reversed(pattern.values):
        top, stack = stack
        matches, stack_slots, new_vars = _matches_impl(inner_pattern, top, fail)
        if not matches:
            return False, original_stack, {}
        if new_vars.keys() & variables.keys():
            fail(f'duplicate variable name in pattern: {variables.keys() & new_vars.keys()!r}')
        captures.extend(stack_slots)
        variables.update(new_vars)
<<<<<<< HEAD
    captures.sort(key=itemgetter(0), reverse=True)
=======
    print(captures)
    captures.sort(key=itemgetter(0), reverse=True)
    print(captures)
>>>>>>> d8c7c8ef
    return (
        True,
        _stack_extend(stack, (el for _, el in reversed(captures))),
        variables
    )


def _stack_extend(stack: Stack, elems: Iterable[Value]) -> Stack:
    for elem in elems:
        stack = (elem, stack)
    return stack


@module.register()
<<<<<<< HEAD
def __match_case(stack: Stack, scope: Scope, fail: Fail):
    sentinel = Atom.make('{case sentinel}')
    cases = []
    while not (isinstance(stack[0], Atom) and stack[0].value == sentinel.value):
        next_elem, stack = stack
=======
def case(stack: T[V, S], scope: Scope, fail: Fail):
    sentinel = Atom(object())  # type: ignore
    fun, rest = stack
    new_stack, _ = vm.call((sentinel, rest), scope, fun)
    cases = []
    while not (isinstance(new_stack[0], Atom) and new_stack[0].value is sentinel.value):
        next_elem, new_stack = new_stack
>>>>>>> d8c7c8ef
        cases.append(next_elem)
    if len(cases) % 2 == 1:
        fail('odd number of forms in case expression, there must be exactly one function per pattern')
    for action, pattern in zip(cases[::2], cases[1::2]):
        if not isinstance(pattern, Vec):
            fail(f'a pattern must be a vector, not {pattern!r}')
<<<<<<< HEAD
        matched, new_stack, new_variables = _matches(pattern, stack[1], fail)
        if matched:
            insns = list(action.instructions)
            for k, v in new_variables.items():
                insns[:0] = [Put(v), CallByValue(), Put(Atom.make(k)), CallByName('var')]
            action = Code(instructions=insns, closure=action.closure, flags=action.flags, source_code=action.source_code)
            return (action, new_stack), scope
    return stack, scope


@module.register()
def __get_case(stack: T[V, S], scope: Scope, fail: Fail):
    sentinel = Atom.make('{case sentinel}')
    fun, rest = stack
    return (fun, (sentinel, rest)), scope


module.add(
    'case',
    Code(
        [CallByName('--get-case'), CallByValue(), CallByName('--match-case'), CallByValue()],
        name='case',
        closure=None,
        flags=CodeFlags.PARENT_SCOPE
    )
)


=======
        matched, new_stack, new_variables = _matches(pattern, rest, fail)
        if matched:
            return vm.call(new_stack, scope.with_members(new_variables), action)
    return stack, scope


>>>>>>> d8c7c8ef
# </`case` implementation>

# <`import` implementation>

def _make_name_getter(lookup: Dict[str, Value], name: str):
    def name_getter(stack: Stack, scope: Scope):
        if stack is None:
            raise RuntimeError("module getter on an empty stack")
        (name, rest) = stack

        if name.tag not in ["atom", "str"]:
            raise RuntimeError(f"member name has to be an atom or a string, got: {name}")

        if name.value not in lookup:
            raise LookupError(f"member {name.value} not found")

        function = lookup[name.value]
        return (function, rest), scope

    return Code([Put(NativeFunction(name_getter, name)), CallByValue()], None, CodeFlags.PARENT_SCOPE)


def _import_all(scope: Scope, module: Module):
    return module.members


def _import_qualified(scope: Scope, module: Module, target_name: str):
    return {target_name: _make_name_getter(module.members, target_name)}


def _import_prefixed(scope: Scope, module: Module, prefix: str):
    return {f"{prefix}.{k}": v for k, v in module.members.items()}


def _import_cherrypick(scope: Scope, module: Module, names: Iterable[str]):
    return {name: module.members[name] for name in names}


def _get_imported_members(scope: Scope, module: Module, import_options: Value):
    if import_options is Atom.make("all"):
        return _import_all(scope, module)

    elif import_options is Atom.make("qual"):
        return _import_qualified(scope, module, module.name)

    elif import_options is Atom.make("prefix"):
        return _import_prefixed(scope, module, module.name)

    elif import_options.tag == "atom" and import_options.value.startswith("as:"):
        new_name = import_options.value[len("as:"):]
        return _import_qualified(scope, module, new_name)

    elif import_options.tag == "atom" and import_options.value.startswith("prefix:"):
        prefix = import_options.value[len("prefix:"):]
        return _import_prefixed(scope, module, prefix)

    elif import_options.tag == "vec" and all(x.tag == "atom" for x in import_options.values):
        names: List[str] = [x.value for x in import_options.values]
        return _import_cherrypick(scope, module, names)

    else:
        return None


@module.register("import")
def import_(stack: T[V, T[V, S]], scope: Scope, fail: Fail):
    (import_options, (identifier, rest)) = stack

    if identifier.tag != "atom":
        fail(f"module name has to be an atom, got: {identifier}")
    module_name = identifier.value

    try:
        module = next(module for module in stdlib_modules.modules if module.name == module_name)
    except StopIteration:
        module = None

    if module is None:
        fail(f"module {module_name} not found")

    new_members = _get_imported_members(scope, module, import_options)

    if new_members is None:
        fail(f"invalid import options: {import_options}")

    return rest, scope.with_members(new_members)


# </`import` implementation>

module.add("print", Code([CallByName("str"), CallByName("print-string")], closure=None, name="print",
                         flags=CodeFlags.PARENT_SCOPE))
module.add("println", Code([CallByName("str"), CallByName("println-string")], closure=None, name="println",
                           flags=CodeFlags.PARENT_SCOPE))<|MERGE_RESOLUTION|>--- conflicted
+++ resolved
@@ -1,25 +1,10 @@
-<<<<<<< HEAD
-=======
-from operator import itemgetter
-
-from . import vm
-import time
->>>>>>> d8c7c8ef
 import dataclasses
 import time
 from operator import itemgetter
 from typing import Iterable, Dict, List, Tuple
-<<<<<<< HEAD
-
-from gurklang.types import CallByValue, CodeFlags, Scope, Stack, Put, CallByName, Value, Atom, Str, Code, \
-    NativeFunction, Vec
-from . import stdlib_modules
-from .builtin_utils import Module, Fail, make_function
-=======
 from . import stdlib_modules
 from gurklang.types import *  # type: ignore
 from .builtin_utils import Module, Fail, make_function, make_function
->>>>>>> d8c7c8ef
 from .vm_utils import stringify_value
 
 module = Module("builtins")
@@ -256,13 +241,7 @@
             fail(f'duplicate variable name in pattern: {variables.keys() & new_vars.keys()!r}')
         captures.extend(stack_slots)
         variables.update(new_vars)
-<<<<<<< HEAD
     captures.sort(key=itemgetter(0), reverse=True)
-=======
-    print(captures)
-    captures.sort(key=itemgetter(0), reverse=True)
-    print(captures)
->>>>>>> d8c7c8ef
     return (
         True,
         _stack_extend(stack, (el for _, el in reversed(captures))),
@@ -277,28 +256,17 @@
 
 
 @module.register()
-<<<<<<< HEAD
 def __match_case(stack: Stack, scope: Scope, fail: Fail):
     sentinel = Atom.make('{case sentinel}')
     cases = []
     while not (isinstance(stack[0], Atom) and stack[0].value == sentinel.value):
         next_elem, stack = stack
-=======
-def case(stack: T[V, S], scope: Scope, fail: Fail):
-    sentinel = Atom(object())  # type: ignore
-    fun, rest = stack
-    new_stack, _ = vm.call((sentinel, rest), scope, fun)
-    cases = []
-    while not (isinstance(new_stack[0], Atom) and new_stack[0].value is sentinel.value):
-        next_elem, new_stack = new_stack
->>>>>>> d8c7c8ef
         cases.append(next_elem)
     if len(cases) % 2 == 1:
         fail('odd number of forms in case expression, there must be exactly one function per pattern')
     for action, pattern in zip(cases[::2], cases[1::2]):
         if not isinstance(pattern, Vec):
             fail(f'a pattern must be a vector, not {pattern!r}')
-<<<<<<< HEAD
         matched, new_stack, new_variables = _matches(pattern, stack[1], fail)
         if matched:
             insns = list(action.instructions)
@@ -327,14 +295,6 @@
 )
 
 
-=======
-        matched, new_stack, new_variables = _matches(pattern, rest, fail)
-        if matched:
-            return vm.call(new_stack, scope.with_members(new_variables), action)
-    return stack, scope
-
-
->>>>>>> d8c7c8ef
 # </`case` implementation>
 
 # <`import` implementation>
