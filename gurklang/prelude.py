from operator import itemgetter

from . import vm
import time
import dataclasses
from typing import Iterable, Dict, List, Tuple
from . import stdlib_modules
<<<<<<< HEAD
from gurklang.types import CallByValue, CodeFlags, Scope, Stack, Put, CallByName, Value, Atom, Str, Code, \
    NativeFunction, Vec
from .builtin_utils import Module, Fail
from .vm_utils import stringify_value
=======
from gurklang.types import CallByValue, CodeFlags, Scope, Stack, Put, CallByName, Value, Atom, Str, Code, NativeFunction, Vec
from .builtin_utils import Module, Fail, make_function

>>>>>>> 51f0c29b

module = Module("builtins")

# Shortcuts for brevity
T, V, S = Tuple, Value, Stack


@module.register()
def dup(stack: T[V, S], scope: Scope, fail: Fail):
    (x, rest) = stack
    return (x, (x, rest)), scope


@module.register()
def drop(stack: T[V, S], scope: Scope, fail: Fail):
    (x, rest) = stack
    return rest, scope


@module.register()
def swap(stack: T[V, T[V, S]], scope: Scope, fail: Fail):
    (x, (y, rest)) = stack
    return (y, (x, rest)), scope


@module.register()
def rot3(stack: T[V, T[V, T[V, S]]], scope: Scope, fail: Fail):
    (z, (y, (x, rest))) = stack
    return (x, (y, (z, rest))), scope


@module.register()
def jar(stack: T[V, T[V, S]], scope: Scope, fail: Fail):
    """
    Store a function by a name
    """
    (identifier, (code, rest)) = stack
    if identifier.tag != "atom":
        fail(f"{identifier} is not an atom")

    if code.tag not in ["code", "native"]:
        fail(f"{code} is not code")

    if code.tag == "code":
        code = code.with_name(identifier.value)

    return rest, scope.with_member(identifier.value, code)


@module.register()
def var(stack: T[V, T[V, S]], scope: Scope, fail: Fail):
    """
    Store a value by a name
    """
    (identifier, (value, rest)) = stack
    if identifier.tag != "atom":
        fail(f"{identifier} is not an atom")
    fn = Code([Put(value)], name=identifier.value, closure=scope)
    return rest, scope.with_member(identifier.value, fn)


@module.register()
def println_string(stack: T[V, S], scope: Scope, fail: Fail):
    (head, rest) = stack
    if head.tag != "str":
        fail(f"{head} is not a string")
    print(head.value)
    return rest, scope


@module.register()
def print_string(stack: T[V, S], scope: Scope, fail: Fail):
    (head, rest) = stack
    if head.tag != "str":
        fail(f"{head} is not a string")
    print(head.value, end="", flush=True)
    return rest, scope


@module.register("input")
def input_(stack: Stack, scope: Scope, fail: Fail):
    return (Str(input()), stack), scope


@module.register()
def prompt(stack: T[V, S], scope: Scope, fail: Fail):
    (head, rest) = stack
    if head.tag != "str":
        fail(f"{head} is not a string")
    text = Str(input(f"{head.value} "))
    return (text, stack), scope


@module.register()
def sleep(stack: T[V, S], scope: Scope, fail: Fail):
    (head, rest) = stack
    if head.tag == "int":
        sleep_time = head.value
    elif head.tag == "vec" and len(head.values) == 2 and head.values[0].tag == "int" and head.values[1].tag == "int":
        sleep_time: float = head.values[0].value / head.values[1].value
    else:
        fail(f"Invalid duration: {head}")
    time.sleep(sleep_time)
    return rest, scope


@module.register()
def parent_scope(stack: T[V, S], scope: Scope, fail: Fail):
    (code, rest) = stack
    if code.tag != "code":
        fail(f"Expected code value, got: {code}")
    new_code = dataclasses.replace(code, flags=code.flags | CodeFlags.PARENT_SCOPE)
    return (new_code, rest), scope


@module.register("str")
def str_(stack: T[V, S], scope: Scope, fail: Fail):
    (x, rest) = stack
    representation = Str(stringify_value(x))
    return (representation, rest), scope


module.add("!", Code([CallByValue()], closure=None, name="!", flags=CodeFlags.PARENT_SCOPE))


@module.register("if")
def if_(stack: T[V, T[V, T[V, S]]], scope: Scope, fail: Fail):
    (else_, (then, (condition, rest))) = stack
    if condition is Atom.make("true"):
        return (then, rest), scope
    elif condition is Atom.make("false"):
        return (else_, rest), scope
    else:
        fail(f"{condition} is not a boolean (:true/:false)")


# <`,` implementation>
@make_function()
def __spread_vec(stack: T[V, S], scope: Scope, fail: Fail):
    (fn, rest) = stack
    if fn.tag not in ["code", "native"]:
        fail(f"{fn} is not a function")
    sentinel = Atom.make("{, sentinel}")
    instructions = [Put(sentinel), Put(fn), CallByValue()]
    code = Code(instructions, closure=None, flags=CodeFlags.PARENT_SCOPE, name="--spreader")
    return (code, rest), scope

@make_function()
def __collect_vec(stack: T[V, S], scope: Scope, fail: Fail):
    head, stack = stack  # type: ignore
    sentinel = Atom.make("{, sentinel}")
    elements = []
    while head is not sentinel:
        elements.append(head)
        head, stack = stack  # type: ignore
    elements.reverse()
    return (Vec(elements), stack), scope

module.add(
    ",",
    Code(
        [Put(__spread_vec), CallByValue(), CallByValue(), Put(__collect_vec),CallByValue()],
        closure=None,
        flags=CodeFlags.PARENT_SCOPE,
        name=",",
        source_code="{ --spread-vec ! --collect-vec }"
    )
)
# </`,` implementation>


@module.register()
def close(stack: T[V, T[V, S]], scope: Scope, fail: Fail):
    (function, (value, rest)) = stack

    if function.tag == "code":
        rv = Code([Put(value), *function.instructions], closure=function.closure, name=function.name, flags=function.flags)
    elif function.tag == "native":
        rv = NativeFunction(lambda st, sc: function.fn((value, st), sc), function.name)  # type: ignore
    else:
        fail(f"{function} is not a function")

    return (rv, rest), scope


# <`case` implementation>

def _matches_impl(
        pattern: Value,
        value: Value,
        fail: Fail
) -> Tuple[bool, Iterable[Tuple[int, Value]], Dict[str, Value]]:
    if isinstance(pattern, Vec) and isinstance(value, Vec):
        captures: List[tuple[int, Value]] = []
        variables: Dict[str, Value] = {}
        for nested_pattern, nested_value in zip(pattern.values, value.values):
            matches, new_captures, new_variables = _matches_impl(nested_pattern, nested_value, fail)
            if not matches:
                return False, [], {}
            if variables.keys() & new_variables.keys():
                fail(f'duplicate variable name in pattern: {variables.keys() & new_variables.keys()!r}')
            captures.extend(new_captures)
            variables.update(new_variables)
        return True, captures, variables
    elif isinstance(pattern, Atom):
        label = pattern.value
        if label.startswith(':') and isinstance(value, Atom) and value.value == label[1:]:
            return True, [], {}
        elif frozenset(label) == {'.'}:
            return True, [(len(label), value)], {}
        else:
            return True, [], {label: Code([Put(value)], closure=None)}
    elif pattern == value:
        return True, [], {}
    return False, [], {}


def _matches(pattern: Vec, stack: Stack, fail: Fail) -> Tuple[bool, Stack, Dict[str, Value]]:
    captures: List[Tuple[int, Value]] = []
    variables: Dict[str, Value] = {}
    original_stack = stack
    for inner_pattern in reversed(pattern.values):
        top, stack = stack
        matches, stack_slots, new_vars = _matches_impl(inner_pattern, top, fail)
        if not matches:
            return False, original_stack, {}
        if new_vars.keys() & variables.keys():
            fail(f'duplicate variable name in pattern: {variables.keys() & new_vars.keys()!r}')
        captures.extend(stack_slots)
        variables.update(new_vars)
    print(captures)
    captures.sort(key=itemgetter(0), reverse=True)
    print(captures)
    return (
        True,
        _stack_extend(stack, (el for _, el in reversed(captures))),
        variables
    )


def _stack_extend(stack: Stack, elems: Iterable[Value]) -> Stack:
    for elem in elems:
        stack = (elem, stack)
    return stack


@module.register()
def case(stack: T[V, S], scope: Scope, fail: Fail):
    sentinel = Atom(object())  # type: ignore
    fun, rest = stack
    new_stack, _ = vm.call((sentinel, rest), scope, fun)
    cases = []
    while not (isinstance(new_stack[0], Atom) and new_stack[0].value is sentinel.value):
        next_elem, new_stack = new_stack
        cases.append(next_elem)
    if len(cases) % 2 == 1:
        fail('odd number of forms in case expression, there must be exactly one function per pattern')
    for action, pattern in zip(cases[::2], cases[1::2]):
        if not isinstance(pattern, Vec):
            fail(f'a pattern must be a vector, not {pattern!r}')
        matched, new_stack, new_variables = _matches(pattern, rest, fail)
        if matched:
            return vm.call(new_stack, scope.with_members(new_variables), action)
    return stack, scope


# </`case` implementation>

# <`import` implementation>

def _make_name_getter(lookup: Dict[str, Value], name: str):
    def name_getter(stack: Stack, scope: Scope):
        if stack is None:
            raise RuntimeError("module getter on an empty stack")
        (name, rest) = stack

        if name.tag not in ["atom", "str"]:
            raise RuntimeError(f"member name has to be an atom or a string, got: {name}")

        if name.value not in lookup:
            raise LookupError(f"member {name.value} not found")

        function = lookup[name.value]
        return (function, rest), scope
    return Code([Put(NativeFunction(name_getter, name)),  CallByValue()], None, CodeFlags.PARENT_SCOPE)


def _import_all(scope: Scope, module: Module):
    return module.members


def _import_qualified(scope: Scope, module: Module, target_name: str):
    return {target_name: _make_name_getter(module.members, target_name)}


def _import_prefixed(scope: Scope, module: Module, prefix: str):
    return {f"{prefix}.{k}": v for k, v in module.members.items()}


def _import_cherrypick(scope: Scope, module: Module, names: Iterable[str]):
    return {name: module.members[name] for name in names}


def _get_imported_members(scope: Scope, module: Module, import_options: Value):
    if import_options is Atom.make("all"):
        return _import_all(scope, module)

    elif import_options is Atom.make("qual"):
        return _import_qualified(scope, module, module.name)

    elif import_options is Atom.make("prefix"):
        return _import_prefixed(scope, module, module.name)

    elif import_options.tag == "atom" and import_options.value.startswith("as:"):
        new_name = import_options.value[len("as:"):]
        return _import_qualified(scope, module, new_name)

    elif import_options.tag == "atom" and import_options.value.startswith("prefix:"):
        prefix = import_options.value[len("prefix:"):]
        return _import_prefixed(scope, module, prefix)

    elif import_options.tag == "vec" and all(x.tag == "atom" for x in import_options.values):
        names: List[str] = [x.value for x in import_options.values]
        return _import_cherrypick(scope, module, names)

    else:
        return None


@module.register("import")
def import_(stack: T[V, T[V, S]], scope: Scope, fail: Fail):
    (import_options, (identifier, rest)) = stack

    if identifier.tag != "atom":
        fail(f"module name has to be an atom, got: {identifier}")
    module_name = identifier.value

    try:
        module = next(module for module in stdlib_modules.modules if module.name == module_name)
    except StopIteration:
        module = None

    if module is None:
        fail(f"module {module_name} not found")

    new_members = _get_imported_members(scope, module, import_options)

    if new_members is None:
        fail(f"invalid import options: {import_options}")

    return rest, scope.with_members(new_members)


# </`import` implementation>

module.add("print", Code([CallByName("str"), CallByName("print-string")], closure=None, name="print", flags=CodeFlags.PARENT_SCOPE))
module.add("println", Code([CallByName("str"), CallByName("println-string")], closure=None, name="println", flags=CodeFlags.PARENT_SCOPE))<|MERGE_RESOLUTION|>--- conflicted
+++ resolved
@@ -1,20 +1,13 @@
+import dataclasses
+import time
 from operator import itemgetter
-
-from . import vm
-import time
-import dataclasses
 from typing import Iterable, Dict, List, Tuple
-from . import stdlib_modules
-<<<<<<< HEAD
+
 from gurklang.types import CallByValue, CodeFlags, Scope, Stack, Put, CallByName, Value, Atom, Str, Code, \
     NativeFunction, Vec
-from .builtin_utils import Module, Fail
+from . import stdlib_modules
+from .builtin_utils import Module, Fail, make_function
 from .vm_utils import stringify_value
-=======
-from gurklang.types import CallByValue, CodeFlags, Scope, Stack, Put, CallByName, Value, Atom, Str, Code, NativeFunction, Vec
-from .builtin_utils import Module, Fail, make_function
-
->>>>>>> 51f0c29b
 
 module = Module("builtins")
 
@@ -162,6 +155,7 @@
     code = Code(instructions, closure=None, flags=CodeFlags.PARENT_SCOPE, name="--spreader")
     return (code, rest), scope
 
+
 @make_function()
 def __collect_vec(stack: T[V, S], scope: Scope, fail: Fail):
     head, stack = stack  # type: ignore
@@ -173,16 +167,19 @@
     elements.reverse()
     return (Vec(elements), stack), scope
 
+
 module.add(
     ",",
     Code(
-        [Put(__spread_vec), CallByValue(), CallByValue(), Put(__collect_vec),CallByValue()],
+        [Put(__spread_vec), CallByValue(), CallByValue(), Put(__collect_vec), CallByValue()],
         closure=None,
         flags=CodeFlags.PARENT_SCOPE,
         name=",",
         source_code="{ --spread-vec ! --collect-vec }"
     )
 )
+
+
 # </`,` implementation>
 
 
@@ -191,7 +188,8 @@
     (function, (value, rest)) = stack
 
     if function.tag == "code":
-        rv = Code([Put(value), *function.instructions], closure=function.closure, name=function.name, flags=function.flags)
+        rv = Code([Put(value), *function.instructions], closure=function.closure, name=function.name,
+                  flags=function.flags)
     elif function.tag == "native":
         rv = NativeFunction(lambda st, sc: function.fn((value, st), sc), function.name)  # type: ignore
     else:
@@ -245,9 +243,7 @@
             fail(f'duplicate variable name in pattern: {variables.keys() & new_vars.keys()!r}')
         captures.extend(stack_slots)
         variables.update(new_vars)
-    print(captures)
     captures.sort(key=itemgetter(0), reverse=True)
-    print(captures)
     return (
         True,
         _stack_extend(stack, (el for _, el in reversed(captures))),
@@ -262,23 +258,43 @@
 
 
 @module.register()
-def case(stack: T[V, S], scope: Scope, fail: Fail):
-    sentinel = Atom(object())  # type: ignore
-    fun, rest = stack
-    new_stack, _ = vm.call((sentinel, rest), scope, fun)
+def __match_case(stack: Stack, scope: Scope, fail: Fail):
+    sentinel = Atom.make('{case sentinel}')
     cases = []
-    while not (isinstance(new_stack[0], Atom) and new_stack[0].value is sentinel.value):
-        next_elem, new_stack = new_stack
+    while not (isinstance(stack[0], Atom) and stack[0].value == sentinel.value):
+        next_elem, stack = stack
         cases.append(next_elem)
     if len(cases) % 2 == 1:
         fail('odd number of forms in case expression, there must be exactly one function per pattern')
     for action, pattern in zip(cases[::2], cases[1::2]):
         if not isinstance(pattern, Vec):
             fail(f'a pattern must be a vector, not {pattern!r}')
-        matched, new_stack, new_variables = _matches(pattern, rest, fail)
+        matched, new_stack, new_variables = _matches(pattern, stack[1], fail)
         if matched:
-            return vm.call(new_stack, scope.with_members(new_variables), action)
+            insns = list(action.instructions)
+            for k, v in new_variables.items():
+                insns[:0] = [Put(v), CallByValue(), Put(Atom.make(k)), CallByName('var')]
+            action = Code(instructions=insns, closure=action.closure, flags=action.flags, source_code=action.source_code)
+            return (action, new_stack), scope
     return stack, scope
+
+
+@module.register()
+def __get_case(stack: T[V, S], scope: Scope, fail: Fail):
+    sentinel = Atom.make('{case sentinel}')
+    fun, rest = stack
+    return (fun, (sentinel, rest)), scope
+
+
+module.add(
+    'case',
+    Code(
+        [CallByName('--get-case'), CallByValue(), CallByName('--match-case'), CallByValue()],
+        name='case',
+        closure=None,
+        flags=CodeFlags.PARENT_SCOPE
+    )
+)
 
 
 # </`case` implementation>
@@ -299,7 +315,8 @@
 
         function = lookup[name.value]
         return (function, rest), scope
-    return Code([Put(NativeFunction(name_getter, name)),  CallByValue()], None, CodeFlags.PARENT_SCOPE)
+
+    return Code([Put(NativeFunction(name_getter, name)), CallByValue()], None, CodeFlags.PARENT_SCOPE)
 
 
 def _import_all(scope: Scope, module: Module):
@@ -370,5 +387,7 @@
 
 # </`import` implementation>
 
-module.add("print", Code([CallByName("str"), CallByName("print-string")], closure=None, name="print", flags=CodeFlags.PARENT_SCOPE))
-module.add("println", Code([CallByName("str"), CallByName("println-string")], closure=None, name="println", flags=CodeFlags.PARENT_SCOPE))+module.add("print", Code([CallByName("str"), CallByName("print-string")], closure=None, name="print",
+                         flags=CodeFlags.PARENT_SCOPE))
+module.add("println", Code([CallByName("str"), CallByName("println-string")], closure=None, name="println",
+                           flags=CodeFlags.PARENT_SCOPE))